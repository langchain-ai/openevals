--- conflicted
+++ resolved
@@ -57,15 +57,10 @@
             LangChainLikeModel,
         ]
     ] = None,
-<<<<<<< HEAD
-    model: str = "openai:gpt-4o-mini",
-) -> Callable[..., Union[float, bool, dict]]:
-=======
     model: Optional[str] = None,
     continuous: bool = False,
     use_reasoning: bool = True,
-) -> Callable[..., Union[float, bool]]:
->>>>>>> 67da1d71
+) -> Callable[..., Union[float, bool, dict]]:
     """
     Create a simple evaluator that uses an LLM to evaluate the quality of the outputs.
     """
@@ -81,6 +76,11 @@
             raise ValueError(
                 "`system` is only supported when `prompt` is a string template"
             )
+            
+        if schema is not None and any([continuous, use_reasoning]):
+            raise ValueError(
+                "When passing custom schema, cannot set `continuous` or `use_reasoning` flags"
+            )
         if isinstance(outputs, dict):
             outputs = json.dumps(outputs)
         if isinstance(reference_outputs, dict):
@@ -113,7 +113,6 @@
                 reference_outputs=reference_outputs,
                 **kwargs,
             )
-<<<<<<< HEAD
         
         if system is not None:
             messages = [
@@ -122,21 +121,9 @@
             ]
 
         description = f"A numerical score measuring {metric}"
-        json_schema = schema if schema is not None else {
-            "type": "object",
-            "properties": {
-                "score": {
-                    "type": "number",
-                    "description": description,
-                }
-            },
-            "required": ["score"],
-            "additionalProperties": False,
-=======
-        json_schema = {
+        json_schema = schema if schema is not None {
                 "type": "object",
                 "additionalProperties": False,
->>>>>>> 67da1d71
         }
         # Make the output continuous or not
         if continuous:
@@ -145,7 +132,7 @@
                 "type": "number",
                 "description": description,
             }
-        else:
+        elif schema is None:
             description = f"A boolean of True or False. Only return True if the test case satisfies ALL the criteria for {metric}, i.e. the score = 1. If the score is less than 1 (by any amount), then return False. Only respond with True or False."
             score_schema = {
                 "type": "boolean",
@@ -162,7 +149,7 @@
                 "score": score_schema,
             }
             json_schema["required"] = ["score", "reasoning"]
-        else:
+        elif schema is None:
             json_schema["properties"] = {
                 "score": score_schema,
             }
@@ -183,16 +170,12 @@
                     **json_schema,
                 }
             ).invoke(messages)
-<<<<<<< HEAD
             if schema is None:
+                if use_reasoning:
+                    return (response["score"], response["reasoning"])
                 return response["score"]
             else:
                 return response
-=======
-            if use_reasoning:
-                return (response["score"], response["reasoning"])
-            return response["score"]
->>>>>>> 67da1d71
         elif isinstance(judge, ModelClient):
             if model is None:
                 raise ValueError("`model` is required for non-LangChain clients")
@@ -222,22 +205,12 @@
 
             response = invoke_llm(**params)
             parsed = json.loads(response.choices[0].message.content)
-<<<<<<< HEAD
             if schema is None:
+                if use_reasoning:
+                    return (parsed["score"], parsed["reasoning"])
                 return parsed["score"]
             else:
                 return parsed
-=======
-            if use_reasoning:
-                return (parsed["score"], parsed["reasoning"])
-            return parsed["score"]
-        else:
-            if model is not None:
-                raise ValueError(
-                    "`model` is not allowed when passing a raw function as the judge"
-                )
-            return judge(formatted_prompt)
->>>>>>> 67da1d71
 
     return get_score
 
