__all__ = ["_chat_completion_messages_to_string", "_run_evaluator"]

from langsmith import testing as t
from langsmith.testing._internal import _TEST_CASE
from typing import Any, Callable

from evaluators.types import ChatCompletionMessage, EvaluatorResult


def _run_evaluator(
    *, run_name: str, scorer: Callable, feedback_key: str, **kwargs: Any
) -> EvaluatorResult:
    reasoning = None
    if _TEST_CASE.get():
        with t.trace_feedback(name=run_name):
            score = scorer(**kwargs)
            if isinstance(score, tuple):
                score, reasoning = score
            t.log_feedback(key=feedback_key, score=score, comment=reasoning)
    else:
        score = scorer(**kwargs)
<<<<<<< HEAD
    return EvaluatorResult(key=feedback_key, score=score, comment=reasoning)


def _chat_completion_messages_to_string(messages: list[ChatCompletionMessage]) -> str:
    def format_message(message: ChatCompletionMessage) -> str:
        content = message.content or ""  # Handle None content

        # Handle tool/function calls
        if message.tool_calls:
            tool_calls_str = "\n".join(
                f"<tool_call>\n"
                f"<name>{call.function.name}</name>\n"
                f"<arguments>{call.function.arguments}</arguments>\n"
                f"</tool_call>"
                for call in message.tool_calls
            )
            content = f"{content}\n{tool_calls_str}" if content else tool_calls_str

        # Handle tool call results
        if message.tool_call_id:
            content = (
                f"<tool_result>\n"
                f"<id>{message.tool_call_id}</id>\n"
                f"<content>{content}</content>\n"
                f"</tool_result>"
            )

        return f"<{message.role}>\n{content}\n</{message.role}>"

    return "\n\n".join(format_message(message) for message in messages)
=======
        if isinstance(score, tuple):
            score, reasoning = score
    return EvaluatorResult(key=feedback_key, score=score, comment=reasoning)
>>>>>>> 67da1d71
<|MERGE_RESOLUTION|>--- conflicted
+++ resolved
@@ -19,7 +19,8 @@
             t.log_feedback(key=feedback_key, score=score, comment=reasoning)
     else:
         score = scorer(**kwargs)
-<<<<<<< HEAD
+        if isinstance(score, tuple):
+            score, reasoning = score
     return EvaluatorResult(key=feedback_key, score=score, comment=reasoning)
 
 
@@ -49,9 +50,4 @@
 
         return f"<{message.role}>\n{content}\n</{message.role}>"
 
-    return "\n\n".join(format_message(message) for message in messages)
-=======
-        if isinstance(score, tuple):
-            score, reasoning = score
-    return EvaluatorResult(key=feedback_key, score=score, comment=reasoning)
->>>>>>> 67da1d71
+    return "\n\n".join(format_message(message) for message in messages)