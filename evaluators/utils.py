--- conflicted
+++ resolved
@@ -19,8 +19,7 @@
             t.log_feedback(key=feedback_key, score=score, comment=reasoning)
     else:
         score = scorer(**kwargs)
-<<<<<<< HEAD
-    return EvaluatorResult(key=feedback_key, score=score)
+    return EvaluatorResult(key=feedback_key, score=score, comment=reasoning)
 
 
 def _chat_completion_messages_to_string(messages: list[ChatCompletionMessage]) -> str:
@@ -49,7 +48,4 @@
 
         return f"<{message.role}>\n{content}\n</{message.role}>"
 
-    return "\n\n".join(format_message(message) for message in messages)
-=======
-    return EvaluatorResult(key=feedback_key, score=score, comment=reasoning)
->>>>>>> 188d8bd5
+    return "\n\n".join(format_message(message) for message in messages)