--- conflicted
+++ resolved
@@ -3,11 +3,8 @@
 from openai import OpenAI
 import pytest
 from langchain_openai import ChatOpenAI
-<<<<<<< HEAD
 from langsmith import Client
-=======
 from langchain import hub as prompts
->>>>>>> 2b21fbe3
 
 @pytest.mark.langsmith
 def test_prompt_hub_works():
